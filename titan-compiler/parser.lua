local parser = {}

local re = require "relabel"
local inspect = require "inspect"

local ast = require "titan-compiler.ast"
local lexer = require "titan-compiler.lexer"
local syntax_errors = require "titan-compiler.syntax_errors"

--
-- Functions used by the PEG grammar
--

local defs = {}

for tokname, tokpat in pairs(lexer) do
    defs[tokname] = tokpat
end

for tag, cons in pairs(ast) do
    defs[tag] = cons
end

function defs.totrue()
    return true
end

function defs.tofalse()
    return false
end

function defs.typeopt(pos, x)
    if not x then
        return defs.Type_Name(pos, "nil")
    else
        return x
    end
end

function defs.opt(x)
    if x == "" then
        return false
    else
        return x
    end
end
function defs.boolopt(x)
    return x ~= ""
end

function defs.nil_exp(pos--[[ s ]])
    -- We can't call Exp_Nil directly in the parser because we
    -- need to drop the string capture that comes by default.
    return ast.Exp_Nil(pos)
end

function defs.number_exp(pos, n)
    if math.type(n) == "integer" then
        return ast.Exp_Integer(pos, n)
    elseif math.type(n) == "float" then
        return ast.Exp_Float(pos, n)
    else
        error("impossible")
    end
end

function defs.name_exp(pos, name)
    return ast.Exp_Var(pos, ast.Var_Name(pos, name))
end

function defs.ifstat(pos, exp, block, thens, elseopt)
    table.insert(thens, 1, ast.Then_Then(pos, exp, block))
    return ast.Stat_If(pos, thens, elseopt)
end

function defs.defstat(pos, decl, exp)
    local declstat = ast.Stat_Decl(pos, decl, exp)
    return declstat
end

function defs.fold_binop_left(pos, matches)
    local lhs = matches[1]
    for i = 2, #matches, 2 do
        local op  = matches[i]
        local rhs = matches[i+1]
        lhs = ast.Exp_Binop(pos, lhs, op, rhs)
    end
    return lhs
end

function defs.binop_concat(pos, lhs, op, rhs)
    if op then
        if rhs._tag == "Exp_Concat" then
            table.insert(rhs.exps, 1, lhs)
            return rhs
        elseif (lhs._tag == "Exp_String" or
            lhs._tag == "Exp_Integer" or
            lhs._tag == "Exp_Float") and
            (rhs._tag == "Exp_String" or
            rhs._tag == "Exp_Integer" or
            rhs._tag == "Exp_Float") then
            return ast.Exp_String(pos, lhs.value .. rhs.value)
        else
            return ast.Exp_Concat(pos, { lhs, rhs })
        end
    else
        return lhs
    end
end

function defs.binop_right(pos, lhs, op, rhs)
    if op then
        return ast.Exp_Binop(pos, lhs, op, rhs)
    else
        return lhs
    end
end

function defs.fold_unops(pos, unops, exp)
    for i = #unops, 1, -1 do
        local op = unops[i]
        exp = ast.Exp_Unop(pos, op, exp)
    end
    return exp
end

-- We represent the suffix of an expression by a function that receives the
-- base expression and returns a full expression including the suffix.

function defs.suffix_funccall(pos, args)
    return function(exp)
        return ast.Exp_Call(pos, exp, ast.Args_Func(pos, args))
    end
end

function defs.suffix_methodcall(pos, name, args)
    return function(exp)
        return ast.Exp_Call(pos, exp, ast.Args_Method(pos, name, args))
    end
end

function defs.suffix_bracket(pos, index)
    return function(exp)
        return ast.Exp_Var(pos, ast.Var_Bracket(pos, exp, index))
    end
end

function defs.suffix_dot(pos, name)
    return function(exp)
        return ast.Exp_Var(pos, ast.Var_Dot(pos, exp, name))
    end
end

function defs.fold_suffixes(exp, suffixes)
    for i = 1, #suffixes do
        local suf = suffixes[i]
        exp = suf(exp)
    end
    return exp
end

function defs.exp2var(exp)
    return exp.var
end

function defs.exp_is_var(_, pos, exp)
    if exp._tag == "Exp_Var" then
        return pos, exp
    else
        return false
    end
end

function defs.exp_is_call(_, pos, exp)
    if exp._tag == "Exp_Call" then
        return pos, exp
    else
        return false
    end
end

re.setlabels(syntax_errors.label_to_int)

local grammar = re.compile([[

    program         <-  SKIP*
                        {| ( toplevelfunc
                           / toplevelvar
                           / toplevelrecord
                           / import )* |} !.

    toplevelfunc    <- ({} localopt
<<<<<<< HEAD
                           FUNCTION (NAME / %{NameFunc})
                           (LPAREN / %{LParPList}) parlist (RPAREN / %{RParPList})
                           (COLON / %{ColonFunc}) (type / %{TypeFunc})
                           block (END / %{EndFunc}))             -> TopLevel_Func
=======
                           FUNCTION NAME
                           LPAREN parlist RPAREN
                           typeopt
                           block END)                       -> TopLevel_Func
>>>>>>> 64acce1c

    toplevelvar     <- ({} localopt decl (ASSIGN / %{AssignVar})
                           !IMPORT (exp / %{ExpVarDec}))         -> TopLevel_Var

    toplevelrecord  <- ({} RECORD (NAME / %{NameRecord}) (recordfields / %{FieldRecord})
                           (END / %{EndRecord}))                 -> TopLevel_Record

<<<<<<< HEAD
    localopt        <- (LOCAL)?                                  -> boolopt

    import         <- ({} LOCAL (NAME / %{NameImport}) (ASSIGN / %{AssignImport})
                          (IMPORT / %{ImportImport})
                          (LPAREN (STRING / %{StringLParImport}) (RPAREN / %{RParImport}) /
                          (STRING / %{StringImport})))           -> TopLevel_Import
=======
    typeopt         <- ({} (COLON type)?)                   -> typeopt

    localopt        <- (LOCAL)?                             -> boolopt

    import          <- ({} LOCAL NAME ASSIGN IMPORT
                         (LPAREN STRING RPAREN / STRING))   -> TopLevel_Import
>>>>>>> 64acce1c

    parlist         <- {| (decl (COMMA 
                            (decl / %{DeclParList}))*)? |}       -- produces {Decl}

    decl            <- ({} NAME (COLON
                            (type / %{TypeDecl}))? -> opt)       -> Decl_Decl

    type            <- ({} NIL -> 'nil')                         -> Type_Name
                     / ({} NAME)                                 -> Type_Name
                     / ({} LCURLY (type / %{TypeType}) 
                                  (RCURLY / %{RCurlyType}))      -> Type_Array

    recordfields    <- {| recordfield+ |}                        -- produces {Decl}

    recordfield     <- ({} NAME (COLON / %{ColonRecordField}) 
                               (type / %{TypeRecordField}))      -> Decl_Decl

    block           <- ({} {| statement* returnstat? |})         -> Stat_Block

    statement       <- (SEMICOLON)                               -- ignore
                     / (DO block (END / %{EndBlock}))            -- produces Stat_Block
                     / ({} WHILE (exp / %{ExpWhile}) (DO / %{DoWhile})
                                 block (END / %{EndWhile}))      -> Stat_While
                     / ({} REPEAT block (UNTIL / %{UntilRepeat})
                                      (exp / %{ExpRepeat}))      -> Stat_Repeat
                     / ({} IF (exp / %{ExpIf}) (THEN / %{ThenIf}) block
                           elseifstats elseopt 
                           (END / %{EndIf}))                     -> ifstat
                     / ({} FOR (decl / %{DeclFor})
                           (ASSIGN / %{AssignFor}) (exp / %{Exp1For}) 
                           (COMMA / %{CommaFor}) (exp / %{Exp2For})
                           (COMMA (exp / %{Exp3For}))? -> opt
                           (DO / %{DoFor}) block
                           (END / %{EndFor}))                    -> Stat_For
                     / ({} LOCAL (decl / %{DeclLocal}) (ASSIGN / %{AssignLocal})
                                 (exp / %{ExpLocal}))            -> defstat
                     / ({} var (ASSIGN / %{AssignAssign})
                               (exp / %{ExpAssign}))             -> Stat_Assign
                     / ({} (suffixedexp => exp_is_call))         -> Stat_Call

    elseifstats     <- {| elseifstat* |}                         -- produces {Then}

    elseifstat      <- ({} ELSEIF (exp / %{ExpElseIf})
                           (THEN / %{ThenElseIf}) block)         -> Then_Then

    elseopt         <- (ELSE block)?                             -> opt

    returnstat      <- ({} RETURN (exp? -> opt) SEMICOLON?)      -> Stat_Return

    op1             <- ( OR -> 'or' )
    op2             <- ( AND -> 'and' )
    op3             <- ( EQ -> '==' / NE -> '~=' / LT -> '<' /
                         GT -> '>'  / LE -> '<=' / GE -> '>=' )
    op4             <- ( BOR -> '|' )
    op5             <- ( BXOR -> '~' )
    op6             <- ( BAND -> '&' )
    op7             <- ( SHL -> '<<' / SHR -> '>>' )
    op8             <- ( CONCAT -> '..' )
    op9             <- ( ADD -> '+' / SUB -> '-' )
    op10            <- ( MUL -> '*' / MOD -> '%%' / DIV -> '/' / IDIV -> '//' )
    unop            <- ( NOT -> 'not' / LEN -> '#' / NEG -> '-' / BNEG -> '~' )
    op12            <- ( POW -> '^' )

    exp             <- e1
    e1              <- ({} {| e2  (op1  (e2 / %{OpExp}))* |})    -> fold_binop_left
    e2              <- ({} {| e3  (op2  (e3 / %{OpExp}))* |})    -> fold_binop_left
    e3              <- ({} {| e4  (op3  (e4 / %{OpExp}))* |})    -> fold_binop_left
    e4              <- ({} {| e5  (op4  (e5 / %{OpExp}))* |})    -> fold_binop_left
    e5              <- ({} {| e6  (op5  (e6 / %{OpExp}))* |})    -> fold_binop_left
    e6              <- ({} {| e7  (op6  (e7 / %{OpExp}))* |})    -> fold_binop_left
    e7              <- ({} {| e8  (op7  (e8 / %{OpExp}))* |})    -> fold_binop_left
    e8              <- ({}    e9  (op8  (e8 / %{OpExp}))?)       -> binop_concat
    e9              <- ({} {| e10 (op9  (e10 / %{OpExp}))* |})   -> fold_binop_left
    e10             <- ({} {| e11 (op10 (e11 / %{OpExp}))* |})   -> fold_binop_left
    e11             <- ({} {| unop* |}  e12)                     -> fold_unops
    e12             <- ({} suffixedexp (op12 (e11 / %{OpExp}))?) -> binop_right

    suffixedexp     <- (simpleexp {| expsuffix* |})              -> fold_suffixes

    expsuffix       <- ({} funcargs)                             -> suffix_funccall
 --                  / ({} COLON (NAME / %{NameColonExpSuf})
 --                              (funcargs / %{FuncargsExpSuf})) -> suffix_methodcall
                     / ({} LBRACKET (exp / %{ExpExpSuf})
                                (RBRACKET / %{RBracketExpSuf})) -> suffix_bracket
                     / ({} DOT (NAME / %{NameDotExpSuf}))       -> suffix_dot

    simpleexp       <- ({} NIL)                                  -> nil_exp
                     / ({} FALSE -> tofalse)                     -> Exp_Bool
                     / ({} TRUE -> totrue)                       -> Exp_Bool
                     / ({} NUMBER)                               -> number_exp
                     / ({} STRING)                               -> Exp_String
                     / (tablecons)                               -- produces Exp
                     / ({} NAME)                                 -> name_exp
                     / (LPAREN (exp / %{ExpSimpleExp})
                               (RPAREN / %{RParSimpleExp}))      -- produces Exp

    var             <- (suffixedexp => exp_is_var)               -> exp2var

    funcargs        <- (LPAREN explist RPAREN)                   -- produces {Exp}
                     / {| tablecons |}                           -- produces {Exp}
                     / {| ({} STRING) -> Exp_String |}           -- produces {Exp}

    explist         <- {| (exp (COMMA exp)*)? |}                 -- produces {Exp}

    tablecons       <- ({} LCURLY {| fieldlist? |} RCURLY)       -> Exp_Table

    fieldlist       <- (exp (fieldsep exp)* fieldsep?)           -- produces Exp...

    fieldsep        <- SEMICOLON / COMMA

    -- Create new rules for all our tokens, for the whitespace-skipping magic
    -- Currently done by hand but this is something that parser-gen should be
    -- able to do for us.

    SKIP            <- (%SPACE / %COMMENT)

    AND             <- %AND SKIP*
    BREAK           <- %BREAK SKIP*
    DO              <- %DO SKIP*
    ELSE            <- %ELSE SKIP*
    ELSEIF          <- %ELSEIF SKIP*
    END             <- %END SKIP*
    FALSE           <- %FALSE SKIP*
    FOR             <- %FOR SKIP*
    FUNCTION        <- %FUNCTION SKIP*
    GOTO            <- %GOTO SKIP*
    IF              <- %IF SKIP*
    IN              <- %IN SKIP*
    LOCAL           <- %LOCAL SKIP*
    NIL             <- %NIL SKIP*
    NOT             <- %NOT SKIP*
    OR              <- %OR SKIP*
    RECORD          <- %RECORD SKIP*
    REPEAT          <- %REPEAT SKIP*
    RETURN          <- %RETURN SKIP*
    THEN            <- %THEN SKIP*
    TRUE            <- %TRUE SKIP*
    UNTIL           <- %UNTIL SKIP*
    WHILE           <- %WHILE SKIP*
    IMPORT          <- %IMPORT SKIP*

    ADD             <- %ADD SKIP*
    SUB             <- %SUB SKIP*
    MUL             <- %MUL SKIP*
    MOD             <- %MOD SKIP*
    DIV             <- %DIV SKIP*
    IDIV            <- %IDIV SKIP*
    POW             <- %POW SKIP*
    LEN             <- %LEN SKIP*
    BAND            <- %BAND SKIP*
    BXOR            <- %BXOR SKIP*
    BOR             <- %BOR SKIP*
    SHL             <- %SHL SKIP*
    SHR             <- %SHR SKIP*
    CONCAT          <- %CONCAT SKIP*
    EQ              <- %EQ SKIP*
    LT              <- %LT SKIP*
    GT              <- %GT SKIP*
    NE              <- %NE SKIP*
    LE              <- %LE SKIP*
    GE              <- %GE SKIP*
    ASSIGN          <- %ASSIGN SKIP*
    LPAREN          <- %LPAREN SKIP*
    RPAREN          <- %RPAREN SKIP*
    LBRACKET        <- %LBRACKET SKIP*
    RBRACKET        <- %RBRACKET SKIP*
    LCURLY          <- %LCURLY SKIP*
    RCURLY          <- %RCURLY SKIP*
    SEMICOLON       <- %SEMICOLON SKIP*
    COMMA           <- %COMMA SKIP*
    DOT             <- %DOT SKIP*
    DOTS            <- %DOTS SKIP*
    DBLCOLON        <- %DBLCOLON SKIP*
    COLON           <- %COLON SKIP*

    NUMBER          <- %NUMBER SKIP*
    STRING          <- %STRING SKIP*
    NAME            <- %NAME SKIP*

    -- Synonyms

    NEG             <- SUB
    BNEG            <- BXOR

]], defs)

function parser.parse(input)
    local ast, errnum, suffix = grammar:match(input)
    if ast then
        return ast
    else
        local pos = #input - #suffix + 1
        local line, col = re.calcline(input, pos)
        local label = syntax_errors.int_to_label[errnum]
        return false, { line=line, col=col, label=label }
    end
end

function parser.error_to_string(err, filename)
    return string.format("%s:%d:%d: syntax error: %s",
            filename, err.line, err.col, syntax_errors.label_to_msg[err.label])
end

function parser.pretty_print_ast(ast)
    return inspect(ast, {
        process = function(item, path)
            if path[#path] ~= inspect.METATABLE then
                return item
            end
        end
    })
end

return parser<|MERGE_RESOLUTION|>--- conflicted
+++ resolved
@@ -190,17 +190,10 @@
                            / import )* |} !.
 
     toplevelfunc    <- ({} localopt
-<<<<<<< HEAD
                            FUNCTION (NAME / %{NameFunc})
                            (LPAREN / %{LParPList}) parlist (RPAREN / %{RParPList})
-                           (COLON / %{ColonFunc}) (type / %{TypeFunc})
+                           (COLON / %{ColonFunc}) typeopt
                            block (END / %{EndFunc}))             -> TopLevel_Func
-=======
-                           FUNCTION NAME
-                           LPAREN parlist RPAREN
-                           typeopt
-                           block END)                       -> TopLevel_Func
->>>>>>> 64acce1c
 
     toplevelvar     <- ({} localopt decl (ASSIGN / %{AssignVar})
                            !IMPORT (exp / %{ExpVarDec}))         -> TopLevel_Var
@@ -208,21 +201,14 @@
     toplevelrecord  <- ({} RECORD (NAME / %{NameRecord}) (recordfields / %{FieldRecord})
                            (END / %{EndRecord}))                 -> TopLevel_Record
 
-<<<<<<< HEAD
     localopt        <- (LOCAL)?                                  -> boolopt
 
-    import         <- ({} LOCAL (NAME / %{NameImport}) (ASSIGN / %{AssignImport})
+    import          <- ({} LOCAL (NAME / %{NameImport}) (ASSIGN / %{AssignImport})
                           (IMPORT / %{ImportImport})
                           (LPAREN (STRING / %{StringLParImport}) (RPAREN / %{RParImport}) /
                           (STRING / %{StringImport})))           -> TopLevel_Import
-=======
-    typeopt         <- ({} (COLON type)?)                   -> typeopt
-
-    localopt        <- (LOCAL)?                             -> boolopt
-
-    import          <- ({} LOCAL NAME ASSIGN IMPORT
-                         (LPAREN STRING RPAREN / STRING))   -> TopLevel_Import
->>>>>>> 64acce1c
+
+    typeopt         <- ({} (COLON (type / %{TypeFunc}))?)        -> typeopt
 
     parlist         <- {| (decl (COMMA 
                             (decl / %{DeclParList}))*)? |}       -- produces {Decl}
