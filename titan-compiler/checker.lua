local checker = {}

local location = require "titan-compiler.location"
local types = require "titan-compiler.types"
local ast = require "titan-compiler.ast"

local check_program
local check_type
local check_toplevel
local check_decl
local check_stat
--local check_then
local check_var
local check_exp
--local check_args
--local check_field

-- Type-check a Titan module
--
-- Sets a _type field on some AST nodes:
--  - Value declarations:
--      - ast.Toplevel.Func
--      - ast.Toplevel.Var
--      - ast.Decl.Decl
--  - ast.Exp
--  - ast.Var
--
-- Sets a _field_types field on ast.Toplevel.Record nodes, mapping field names
-- to their types.
--
-- @ param prog AST for the whole module
-- @ return true or false, followed by as list of compilation errors
function checker.check(prog)
    local errors = {}
    check_program(prog, errors)
    return (#errors == 0), errors
end

--
-- local functions
--

local function type_error(errors, loc, fmt, ...)
    local errmsg = location.format_error(loc, "type error: "..fmt, ...)
    table.insert(errors, errmsg)
end

-- Checks if two types are the same, and logs an error message otherwise
--   term: string describing what is being compared
--   expected: type that is expected
--   found: type that was actually present
--   errors: list of compile-time errors
--   loc: location of the term that is being compared
local function checkmatch(term, expected, found, errors, loc)
    if not types.equals(expected, found) then
        local msg = "types in %s do not match, expected %s but found %s"
        msg = string.format(msg, term, types.tostring(expected), types.tostring(found))
        type_error(errors, loc, msg)
    end
end

<<<<<<< HEAD
local function trycoerce(node, target, _errors)
    if types.coerceable(node._type, target) then
        local n = ast.Exp.Cast(node.loc, node, nil)
        n._type = target
        return n
    else
        return node
    end
=======
local function is_numeric_type(typ)
    return typ._tag == types.T.Integer or typ._tag == types.T.Float
>>>>>>> 774d9fa2
end

local function coerce_numeric_exp_to_float(exp)
    if exp._type._tag == types.T.Integer then
        local n = ast.Exp.Cast(exp.loc, exp, nil)
        n._type = types.T.Float()
        return n
    elseif exp._type._tag == types.T.Float then
        return exp
    else
        error("not a numeric type")
    end
end

--
-- check
--

check_program = function(prog, errors)
    for _, tlnode in ipairs(prog) do
        check_toplevel(tlnode, errors)
    end
end

check_type = function(node, errors)
    local tag = node._tag
    if     tag == ast.Type.Nil then
        return types.T.Nil()

    elseif tag == ast.Type.Boolean then
        return types.T.Boolean()

    elseif tag == ast.Type.Integer then
        return types.T.Integer()

    elseif tag == ast.Type.Float then
        return types.T.Float()

    elseif tag == ast.Type.String then
        return types.T.String()

    elseif tag == ast.Type.Name then
        return node._decl._type

    elseif tag == ast.Type.Array then
        return types.T.Array(check_type(node.subtype, errors))

    elseif tag == ast.Type.Function then
        if #node.argtypes ~= 1 then
            error("functions with 0 or 2+ return values are not yet implemented")
        end
        local ptypes = {}
        for _, ptype in ipairs(node.argtypes) do
            table.insert(ptypes, check_type(ptype, errors))
        end
        local rettypes = {}
        for _, rettype in ipairs(node.rettypes) do
            table.insert(rettypes, check_type(rettype, errors))
        end
        return types.T.Function(ptypes, rettypes)

    else
        error("impossible")
    end
end

check_toplevel = function(node, errors)
    local tag = node._tag
    if     tag == ast.Toplevel.Import then
        type_error(errors, node.loc, "modules are not implemented yet")

    elseif tag == ast.Toplevel.Var then
        if node.decl.type then
            node._type = check_type(node.decl.type, errors)
            check_exp(node.value, errors, node._type)
            checkmatch("declaration of module variable " .. node.decl.name,
                       node._type, node.value._type, errors, node.loc)
        else
            check_exp(node.value, errors, nil)
            node._type = node.value._type
        end

    elseif tag == ast.Toplevel.Func then
        if #node.rettypes ~= 1 then
            error("functions with 0 or 2+ return values are not yet implemented")
        end

        local ptypes = {}
        for _, param in ipairs(node.params) do
            param._type = check_type(param.type, errors)
            table.insert(ptypes, param._type)
        end

        local rettypes = {}
        for _, rt in ipairs(node.rettypes) do
            table.insert(rettypes, check_type(rt, errors))
        end
        node._type = types.T.Function(ptypes, rettypes)

        local ret = check_stat(node.block, errors, rettypes)
        if not ret and node._type.rettypes[1]._tag ~= types.T.Nil then
            type_error(errors, node.loc,
                "control reaches end of function with non-nil return type")
        end

    elseif tag == ast.Toplevel.Record then
        node._field_types = {}
        for _, field_decl in ipairs(node.field_decls) do
            local typ = check_type(field_decl.type, errors)
            node._field_types[field_decl.name] = typ
        end
        node._type = types.T.Record(node)

    else
        error("impossible")
    end
end

check_decl = function(node, errors)
    node._type = node._type or check_type(node.type, errors)
end

-- @param rettypes Declared function return types (for return statements)
check_stat = function(node, errors, rettypes)
    local tag = node._tag
    if     tag == ast.Stat.Decl then
        if node.decl.type then
            check_decl(node.decl, errors)
            check_exp(node.exp, errors, node.decl._type)
        else
            check_exp(node.exp, errors, nil)
            node.decl._type = node.exp._type
            check_decl(node.decl, errors)
        end
        checkmatch("declaration of local variable " .. node.decl.name,
            node.decl._type, node.exp._type, errors, node.decl.loc)
        return false

    elseif tag == ast.Stat.Block then
        local ret = false
        for _, stat in ipairs(node.stats) do
            ret = ret or check_stat(stat, errors, rettypes)
        end
        return ret

    elseif tag == ast.Stat.While then
        check_exp(node.condition, errors, nil)
        checkmatch("while statement condition",
            types.T.Boolean(), node.condition._type, errors, node.condition.loc)
        check_stat(node.block, errors, rettypes)
        return false

    elseif tag == ast.Stat.Repeat then
        for _, stat in ipairs(node.block.stats) do
            check_stat(stat, errors, rettypes)
        end
        check_exp(node.condition, errors, nil)
        checkmatch("repeat statement condition",
            types.T.Boolean(), node.condition._type, errors, node.condition.loc)
        return false

    elseif tag == ast.Stat.For then
        if node.decl.type then
            check_decl(node.decl, errors)
        end
        check_exp(node.start, errors, node.decl._type)
        check_exp(node.finish, errors, node.decl._type)
        if node.inc then
            check_exp(node.inc, errors, node.decl._type)
        end
        if not node.decl.type then
            node.decl._type = node.start._type
        end

        local loop_type_is_valid
        if     node.decl._type._tag == types.T.Integer then
            loop_type_is_valid = true
            if not node.inc then
                node.inc = ast.Exp.Integer(node.finish.loc, 1)
                node.inc._type = types.T.Integer()
            end
        elseif node.decl._type._tag == types.T.Float then
            loop_type_is_valid = true
            if not node.inc then
                node.inc = ast.Exp.Float(node.finish.loc, 1.0)
                node.inc._type = types.T.Float()
            end
        else
            loop_type_is_valid = false
            type_error(errors, node.decl.loc,
                "type of for control variable %s must be integer or float",
                node.decl.name)
        end

        if loop_type_is_valid then
            checkmatch("'for' start expression",
                node.decl._type, node.start._type, errors, node.start.loc)
            checkmatch("'for' finish expression",
                node.decl._type, node.finish._type, errors, node.finish.loc)
            checkmatch("'for' step expression",
                node.decl._type, node.inc._type, errors, node.inc.loc)
        end

        check_stat(node.block, errors, rettypes)
        return false

    elseif tag == ast.Stat.Assign then
        check_var(node.var, errors)
        check_exp(node.exp, errors, node.var._type)
        local texp = node.var._type
        if texp._tag == types.T.Module then
            type_error(errors, node.loc, "trying to assign to a module")
        elseif texp._tag == types.T.Function then
            type_error(errors, node.loc, "trying to assign to a function")
        else
            if node.var._tag ~= ast.Var.Bracket or node.exp._type._tag ~= types.T.Nil then
                checkmatch("assignment", node.var._type, node.exp._type, errors, node.var.loc)
            end
        end
        return false

    elseif tag == ast.Stat.Call then
        check_exp(node.callexp, errors, nil)
        return false

    elseif tag == ast.Stat.Return then
        assert(#rettypes == 1)
        local rettype = rettypes[1]
        check_exp(node.exp, errors, rettype)
        checkmatch("return statement", rettype, node.exp._type, errors, node.exp.loc)
        return true

    elseif tag == ast.Stat.If then
        local ret = true
        for _, thn in ipairs(node.thens) do
            check_exp(thn.condition, errors, nil)
            checkmatch("if statement condition",
                types.T.Boolean(), thn.condition._type, errors, thn.loc)
            ret = check_stat(thn.block, errors, rettypes) and ret
        end
        if node.elsestat then
            ret = check_stat(node.elsestat, errors, rettypes) and ret
        else
            ret = false
        end
        return ret

    else
        error("impossible")
    end
end

check_var = function(node, errors)
    local tag = node._tag
    if     tag == ast.Var.Name then
        node._type = node._decl._type

    elseif tag == ast.Var.Dot then
        check_exp(node.exp, errors, nil)
        local exptype = node.exp._type
        if exptype._tag == types.T.Record then
            local field_type = exptype.type_decl._field_types[node.name]
            if field_type then
                node._type = field_type
            else
                type_error(errors, node.loc,
                    "field '%s' not found in record '%s'",
                    node.name, exptype.type_decl.name)
                node._type = types.T.Invalid()
            end
        else
            type_error(errors, node.loc,
                "trying to access a member of value of type '%s'",
                types.tostring(exptype))
            node._type = types.T.Invalid()
        end

    elseif tag == ast.Var.Bracket then
        check_exp(node.exp1, errors, nil)
        if node.exp1._type._tag ~= types.T.Array then
            type_error(errors, node.exp1.loc,
                "array expression in indexing is not an array but %s",
                types.tostring(node.exp1._type))
            node._type = types.T.Invalid()
        else
            node._type = node.exp1._type.elem
        end
        check_exp(node.exp2, errors, nil)
        checkmatch("array indexing", types.T.Integer(), node.exp2._type, errors, node.exp2.loc)

    else
        error("impossible")
    end
end

-- @param typehint Expected type; Used to infer polymorphic/record constructors.
check_exp = function(node, errors, typehint)
    local tag = node._tag
    if     tag == ast.Exp.Nil then
        node._type = types.T.Nil()

    elseif tag == ast.Exp.Bool then
        node._type = types.T.Boolean()

    elseif tag == ast.Exp.Integer then
        node._type = types.T.Integer()

    elseif tag == ast.Exp.Float then
        node._type = types.T.Float()

    elseif tag == ast.Exp.String then
        node._type = types.T.String()

    elseif tag == ast.Exp.Initlist then
        -- Determining the type for a table initializer *requires* a type hint.
        -- In theory, we could try to infer the type without a type hint for
        -- non-empty arrays whose contents are inferrable, but I am not sure
        -- we should treat that case differently from the others...
        if typehint then
            if typehint._tag == types.T.Array then
                for _, field in ipairs(node.fields) do
                    if field.name then
                        type_error(errors, field.loc,
                            "named field %s in array initializer",
                            field.name)
                    else
                        local field_type = typehint.elem
                        check_exp(field.exp, errors, field_type)
                        checkmatch("array initializer",
                            field_type, field.exp._type, errors, field.loc)
                    end
                end

            elseif typehint._tag == types.T.Record then
                local initialized_fields = {}
                for _, field in ipairs(node.fields) do
                    if field.name then
                        if initialized_fields[field.name] then
                            type_error(errors, field.loc,
                                "duplicate field %s in record initializer",
                                field.name)
                        end
                        initialized_fields[field.name] = true

                        local field_type = typehint.type_decl._field_types[field.name]
                        if field_type then
                            check_exp(field.exp, errors, field_type)
                            checkmatch("record initializer",
                                field_type, field.exp._type, errors, field.loc)
                        else
                            type_error(errors, field.loc,
                                "invalid field %s in record initializer for %s",
                                field.name, typehint.type_decl.name)
                        end
                    else
                        type_error(errors, field.loc,
                            "record initializer has array part")
                    end
                end

                for field_name, _ in pairs(typehint.type_decl._field_types) do
                    if not initialized_fields[field_name] then
                        type_error(errors, node.loc,
                            "required field %s is missing from initializer",
                            field_name)
                    end
                end
            else
                type_error(errors, node.loc,
                    "type hint for array or record initializer is not an array or record type")
            end
        else
            type_error(errors, node.loc,
                "missing type hint for array or record initializer")
        end

        node._type = typehint or types.T.Invalid()

    elseif tag == ast.Exp.Var then
        check_var(node.var, errors)
        local texp = node.var._type
        if texp._tag == types.T.Module then
            type_error(errors, node.loc,
                "trying to access module '%s' as a first-class value",
                node.var.name)
            node._type = types.T.Invalid()
        elseif texp._tag == types.T.Function then
            type_error(errors, node.loc,
                "trying to access a function as a first-class value")
            node._type = types.T.Invalid()
        else
            node._type = texp
        end

    elseif tag == ast.Exp.Unop then
        check_exp(node.exp, errors, nil)
        local op = node.op
        if op == "#" then
            if node.exp._type._tag ~= types.T.Array and node.exp._type._tag ~= types.T.String then
                type_error(errors, node.loc,
                    "trying to take the length of a %s instead of an array or string",
                    types.tostring(node.exp._type))
            end
            node._type = types.T.Integer()
        elseif op == "-" then
            if node.exp._type._tag ~= types.T.Integer and node.exp._type._tag ~= types.T.Float then
                type_error(errors, node.loc,
                    "trying to negate a %s instead of a number",
                    types.tostring(node.exp._type))
            end
            node._type = node.exp._type
        elseif op == "~" then
            if node.exp._type._tag ~= types.T.Integer then
                type_error(errors, node.loc,
                    "trying to bitwise negate a %s instead of an integer",
                    types.tostring(node.exp._type))
            end
            node._type = types.T.Integer()
        elseif op == "not" then
            if node.exp._type._tag ~= types.T.Boolean then
                -- Titan is being intentionaly restrictive here
                type_error(errors, node.loc,
                    "trying to boolean negate a %s instead of a boolean",
                    types.tostring(node.exp._type))
            end
            node._type = types.T.Boolean()
        else
            error("impossible")
        end

    elseif tag == ast.Exp.Concat then
        for i, exp in ipairs(node.exps) do
            check_exp(exp, errors, nil)
            local texp = exp._type
            if texp._tag ~= types.T.String then
                type_error(errors, exp.loc,
                    "cannot concatenate with %s value", types.tostring(texp))
            end
        end
        node._type = types.T.String()

    elseif tag == ast.Exp.Binop then
        check_exp(node.lhs, errors, nil)
        check_exp(node.rhs, errors, nil)
        local op = node.op
        if op == "==" or op == "~=" then
            if (node.lhs._type._tag == types.T.Integer and node.rhs._type._tag == types.T.Float) or
               (node.lhs._type._tag == types.T.Float   and node.rhs._type._tag == types.T.Integer) then
                type_error(errors, node.loc,
                    "comparisons between float and integers are not yet implemented")
                -- note: use Lua's implementation of comparison, don't just cast to float
            elseif not types.equals(node.lhs._type, node.rhs._type) then
                type_error(errors, node.loc,
                    "cannot compare %s and %s with %s",
                    types.tostring(node.lhs._type), types.tostring(node.rhs._type), op)
            end
            node._type = types.T.Boolean()
        elseif op == "<" or op == ">" or op == "<=" or op == ">=" then
            if (node.lhs._type._tag == types.T.Integer and node.rhs._type._tag == types.T.Integer) or
               (node.lhs._type._tag == types.T.Float   and node.rhs._type._tag == types.T.Float) or
               (node.lhs._type._tag == types.T.String  and node.rhs._type._tag == types.T.String) then
               -- OK
            elseif (node.lhs._type._tag == types.T.Integer and node.rhs._type._tag == types.T.Float) or
                   (node.lhs._type._tag == types.T.Float   and node.rhs._type._tag == types.T.Integer) then
                type_error(errors, node.loc,
                    "comparisons between float and integers are not yet implemented")
                -- note: use Lua's implementation of comparison, don't just cast to float
            else
                type_error(errors, node.loc,
                    "cannot compare %s and %s with %s",
                    types.tostring(node.lhs._type), types.tostring(node.rhs._type), op)
            end
            node._type = types.T.Boolean()

        elseif op == "+" or op == "-" or op == "*" or op == "%" or op == "//" then
            if is_numeric_type(node.lhs._type) and is_numeric_type(node.rhs._type) then
                if node.lhs._type._tag == types.T.Integer and
                   node.rhs._type._tag == types.T.Integer then
                    node._type = types.T.Integer()
                else
                    node.lhs = coerce_numeric_exp_to_float(node.lhs)
                    node.rhs = coerce_numeric_exp_to_float(node.rhs)
                    node._type = types.T.Float()
                end
            else
                if not is_numeric_type(node.lhs._type) then
                    type_error(errors, node.loc,
                        "left hand side of arithmetic expression is a %s instead of a number",
                        types.tostring(node.lhs._type))
                end
                if not is_numeric_type(node.lhs._type) then
                    type_error(errors, node.loc,
                        "right hand side of arithmetic expression is a %s instead of a number",
                        types.tostring(node.rhs._type))
                end
                node._type = types.T.Invalid()
            end

        elseif op == "/" or op == "^" then
            if is_numeric_type(node.lhs._type) and is_numeric_type(node.rhs._type) then
                node.lhs = coerce_numeric_exp_to_float(node.lhs)
                node.rhs = coerce_numeric_exp_to_float(node.rhs)
                node._type = types.T.Float()
            else
                if not is_numeric_type(node.lhs._type._tag) then
                    type_error(errors, node.loc,
                        "left hand side of arithmetic expression is a %s instead of a number",
                        types.tostring(node.lhs._type))
                end
                if not is_numeric_type(node.rhs._type._tag) then
                    type_error(errors, node.loc,
                        "right hand side of arithmetic expression is a %s instead of a number",
                        types.tostring(node.rhs._type))
                end
                node._type = types.T.Float()
            end

        elseif op == "and" or op == "or" then
            if node.lhs._type._tag ~= types.T.Boolean then
                type_error(errors, node.loc,
                    "left hand side of logical expression is a %s instead of a boolean",
                    types.tostring(node.lhs._type))
            end
            if node.rhs._type._tag ~= types.T.Boolean then
                type_error(errors, node.loc,
                    "right hand side of logical expression is a %s instead of a boolean",
                    types.tostring(node.rhs._type))
            end
            node._type = types.T.Boolean()
        elseif op == "|" or op == "&" or op == "<<" or op == ">>" then
            if node.lhs._type._tag ~= types.T.Integer then
                type_error(errors, node.loc,
                    "left hand side of arithmetic expression is a %s instead of an integer",
                    types.tostring(node.lhs._type))
            end
            if node.rhs._type._tag ~= types.T.Integer then
                type_error(errors, node.loc,
                    "right hand side of arithmetic expression is a %s instead of an integer",
                    types.tostring(node.rhs._type))
            end
            node._type = types.T.Integer()
        else
            error("impossible")
        end

    elseif tag == ast.Exp.Call then
        assert(node.exp._tag == ast.Exp.Var, "function calls are first-order only!")
        local var = node.exp.var
        check_var(var, errors)
        node.exp._type = var._type
        local fname = var._tag == ast.Var.Name and var.name or (var.exp.var.name .. "." .. var.name)
        if var._type._tag == types.T.Function then
            local ftype = var._type
            local nparams = #ftype.params
            local args = node.args.args
            local nargs = #args
            local arity = math.max(nparams, nargs)
            for i = 1, arity do
                local arg = args[i]
                local ptype = ftype.params[i]
                local atype
                if not arg then
                    atype = ptype
                else
                    check_exp(arg, errors, ptype)
                    ptype = ptype or arg._type
                    atype = args[i]._type
                end
                if not ptype then
                    ptype = atype
                end
                checkmatch(
                    "argument " .. i .. " of call to function '" .. fname .. "'",
                    ptype, atype, errors, node.exp.loc)
            end
            if nargs ~= nparams then
                type_error(errors, node.loc,
                    "function %s called with %d arguments but expects %d",
                    fname, nargs, nparams)
            end
            assert(#ftype.rettypes == 1)
            node._type = ftype.rettypes[1]
        else
            type_error(errors, node.loc,
                "'%s' is not a function but %s",
                fname, types.tostring(var._type))
            node._type = types.T.Invalid()
        end

    elseif tag == ast.Exp.Cast then
        local target = check_type(node.target, errors)
        check_exp(node.exp, errors, target)
        if not types.coerceable(node.exp._type, target) then
            type_error(errors, node.loc,
                "cannot cast '%s' to '%s'",
                types.tostring(node.exp._type), types.tostring(target))
        end
        node._type = target

    else
        error("impossible")
    end
end

return checker<|MERGE_RESOLUTION|>--- conflicted
+++ resolved
@@ -59,19 +59,9 @@
     end
 end
 
-<<<<<<< HEAD
-local function trycoerce(node, target, _errors)
-    if types.coerceable(node._type, target) then
-        local n = ast.Exp.Cast(node.loc, node, nil)
-        n._type = target
-        return n
-    else
-        return node
-    end
-=======
+
 local function is_numeric_type(typ)
     return typ._tag == types.T.Integer or typ._tag == types.T.Float
->>>>>>> 774d9fa2
 end
 
 local function coerce_numeric_exp_to_float(exp)
